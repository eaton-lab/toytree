--- conflicted
+++ resolved
@@ -4,12 +4,7 @@
 
 A didactic version ...
 """
-<<<<<<< HEAD
 from typing import Iterator, Tuple, List, Generator
-=======
-
-from typing import Tuple, Iterator, Dict
->>>>>>> 6293ac0c
 from numpy.typing import ArrayLike
 import toyplot
 import numpy as np
@@ -25,29 +20,20 @@
 
 # BASE_ORDER = list("AGCT")
 BASE_ORDER = list("TCAG")  # ziheng Yang
-<<<<<<< HEAD
 BASE_COLOR_SCHEME = ["blue", "green", "orange", "purple"]
 AX0_x_width = 0.056  # 66
 AX1_x_width = 3.6
 AX1_y_width = 15
 AX1_y_width_m = 1.3
-=======
->>>>>>> 6293ac0c
 
 
 # TODO: this could be an AbstractBaseClass
 class SubstitutionModel:
-<<<<<<< HEAD
-    """
-    Base class for other substitution TEST_MODEL class objects used to
-    generate the rate matrix, probability matrix, (log)likelihood expression and function, etc.
-=======
     """Base class for molecular substitution models.
 
     SubstitutionModel class objects are used to generate the rate 
     matrix and probability matrix, as well as the (log)likelihood 
     expression and function using sympy.
->>>>>>> 6293ac0c
     """
     def __init__(self):
         self._PI = 0.25, 0.25, 0.25, 0.25
@@ -602,24 +588,15 @@
     return accumulated_prob
 
 
-<<<<<<< HEAD
-# TODO: how to set the typing for `node`
-def node_conditional_probability(node, p_matrix_func: sympy.core.function) -> ArrayLike:
-    """
-    more description
-=======
-# TODO plot each step
 def node_conditional_probability(
-    node: toytree.Node,
-    p_matrix_func: sympy.core.function = K80().get_p_matrix_function(kappa=2.),
-    ) -> Tuple[float, float, float, float]:
+    node: toytree.Node, 
+    p_matrix_func: sympy.core.function) -> ArrayLike:
     """Return the conditional probability of a Node.
 
     This is a recursive function that can be called on the root Node
     of a tree to get the conditional likelihood of the whole tree. It
     calls itself on all children of each internal Node until it reaches
     the tips of the tree.
->>>>>>> 6293ac0c
     """
     if node.is_leaf():
         return node.conditional_prob
@@ -634,7 +611,6 @@
         return node.conditional_prob
 
 
-<<<<<<< HEAD
 def combine_descendent_conditional_probability_with_plot(child_conditional_prob_list: List[ArrayLike],
                                                          child_prob_matrix_list: List[ArrayLike],
                                                          ax1)\
@@ -881,57 +857,31 @@
                         tip_states: dict[str: str],
                         p_matrix_func: sympy.core.function,
                         pi_list: ArrayLike):
-    """
-    """
-    for sp_name, sp_state in tip_states.items():
-        sp_node = tree.get_nodes(sp_name)[0]  # do we have better function to do this in toytree?
-        sp_node.conditional_prob = (np.array(BASE_ORDER) == sp_state).astype(float)
+    """Return the likelihood of observing data given a tree.
+    
+    """
+    # set observed data as features of tip Nodes
+    for nidx in range(tree.ntips):
+        node = tree[nidx]
+        assert node.name in data, f"data must include all tips in the tree. Missing={node.name}"
+        state = data[node.name]
+        node.conditional_prob = (np.array(BASE_ORDER) == state).astype(float)
+        
     root_prob = node_conditional_probability(tree.treenode, p_matrix_func=p_matrix_func)
     return (root_prob * pi_list).sum()
 
 
 if __name__ == "__main__":
-    TEST_ARRAY = np.array([[179, 23, 1, 0],
+    TEST_ARRAY = np.array([[179,  23,   1,   0],
                            [ 30, 219,   2,   0],
                            [  2,   1, 291,  10],
                            [  0,   0,  21, 169]])
     OBSERVED_DATA = {"sp-A": "T", "sp-B": "C", "sp-C": "A", "sp-D": "C", "sp-E": "C"}
     TEST_TREE = toytree.tree("(((sp-A:0.2,sp-B:0.2):0.1,sp-C:0.2):0.1,(sp-D:0.2,sp-E:0.2):0.1);")
     TEST_MODEL = K80()
-    RES_LIKELIHOOD = get_tree_likelihood(tree=TEST_TREE,
-                                         tip_states=OBSERVED_DATA,
-                                         p_matrix_func=TEST_MODEL.get_p_matrix_function(kappa=2.),
-                                         pi_list=TEST_MODEL._PI)
-    print(RES_LIKELIHOOD, np.log(RES_LIKELIHOOD))
-=======
-# works! to be continued
-def get_tree_likelihood(tree: toytree.ToyTree, data: Dict) -> float:
-    """Return the likelihood of observing data given a tree.
-
-    """
-    # set observed data as features of tip Nodes
-    for nidx in range(tree.ntips):
-        node = tree[nidx]
-        assert node.name in data, f"data must include all tips in the tree. Missing={node.name}"
-        state = data[node.name]
-        node.conditional_prob = np.array(BASE_ORDER) == state
-
-    # infer internal node conditional probs from tip states
-    root_prob = node_conditional_probability(tree.treenode)
-    return root_prob
-
-
-
-if __name__ == "__main__":
-
-    TESTING_ARRAY = np.array([[179,  23,   1,   0],
-                              [ 30, 219,   2,   0],
-                              [  2,   1, 291,  10],
-                              [  0,   0,  21, 169]])
-    TREE = toytree.tree("(((sp-A:0.2,sp-B:0.2):0.1,sp-C:0.2):0.1,(sp-D:0.2,sp-E:0.2):0.1);")
-    DATA = {"sp-A": "T", "sp-B": "C", "sp-C": "A", "sp-D": "C", "sp-E": "C"}
-
-    LIK = get_tree_likelihood(TREE, DATA)
+    LIK = get_tree_likelihood(tree=TEST_TREE,
+                              tip_states=OBSERVED_DATA,
+                              p_matrix_func=TEST_MODEL.get_p_matrix_function(kappa=2.),
+                              pi_list=TEST_MODEL._PI)
     print(LIK)
     TREE.treenode.draw_ascii()
->>>>>>> 6293ac0c
