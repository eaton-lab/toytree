--- conflicted
+++ resolved
@@ -531,21 +531,13 @@
         # make a copy
         nself = self.copy()
 
-<<<<<<< HEAD
-        # make default ndict using idxs, regardless of whether values
-=======
         # make default ndict using idxs, regardless of values
->>>>>>> 381388ed
         ndict = nself.get_feature_dict("idx", None)
 
         # if numeric keys in values then use idx, else use names.
         if values:
             if isinstance(list(values.keys())[0], (int, float)):
-<<<<<<< HEAD
-                #ndict = nself.get_feature_dict("idx", None)
-=======
                 # ndict = nself.get_feature_dict("idx", None)
->>>>>>> 381388ed
                 pass
             elif isinstance(list(values.keys())[0], (str, bytes)):
                 ndict = nself.get_feature_dict("name", None)
